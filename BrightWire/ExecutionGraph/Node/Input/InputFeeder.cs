﻿using System;
using System.IO;

namespace BrightWire.ExecutionGraph.Node.Input
{
    internal class InputFeeder : NodeBase
    {
        uint _index;

        public InputFeeder(uint index, string? name = null) : base(name)
        {
            _index = index;
            if (index != 0)
                throw new NotImplementedException("Only one input is now supported");
        }

        public override (NodeBase FromNode, IGraphData Output, Func<IBackpropagate>? BackProp) ForwardInternal(IGraphData signal, uint channel, IGraphSequenceContext context, NodeBase? source)
        {
<<<<<<< HEAD
            if (_index == 0) {
                var input = context.BatchSequence.Input;
                if (input == null)
                    throw new Exception("Input data was null");

                return (this, input, null);
            }
            else
                throw new NotImplementedException();
=======
            var input = context.BatchSequence.Input;
            AddNextGraphAction(context, input, null);
>>>>>>> ce9b6bc3
        }

        protected override (string Description, byte[] Data) GetInfo()
        {
            return ("INPUT", WriteData(WriteTo));
        }

        public override void WriteTo(BinaryWriter writer)
        {
            writer.Write((int)_index);
        }

        public override void ReadFrom(GraphFactory factory, BinaryReader reader)
        {
            _index = (uint)reader.ReadInt32();
        }
    }
}<|MERGE_RESOLUTION|>--- conflicted
+++ resolved
@@ -16,7 +16,6 @@
 
         public override (NodeBase FromNode, IGraphData Output, Func<IBackpropagate>? BackProp) ForwardInternal(IGraphData signal, uint channel, IGraphSequenceContext context, NodeBase? source)
         {
-<<<<<<< HEAD
             if (_index == 0) {
                 var input = context.BatchSequence.Input;
                 if (input == null)
@@ -26,10 +25,6 @@
             }
             else
                 throw new NotImplementedException();
-=======
-            var input = context.BatchSequence.Input;
-            AddNextGraphAction(context, input, null);
->>>>>>> ce9b6bc3
         }
 
         protected override (string Description, byte[] Data) GetInfo()
