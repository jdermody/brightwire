--- conflicted
+++ resolved
@@ -411,11 +411,7 @@
         /// <summary>
         /// Input data
         /// </summary>
-<<<<<<< HEAD
         IGraphData? Input { get; }
-=======
-        IGraphData Input { get; }
->>>>>>> ce9b6bc3
 
         /// <summary>
         /// Training target data
@@ -519,11 +515,15 @@
         /// <summary>
 		/// The graph's single start node
 		/// </summary>
-<<<<<<< HEAD
         NodeBase Start { get; }
-=======
+    }
+
+    public interface IGraphExecutionEngine : IGraphEngine
+    {
+        /// <summary>
+		/// The graph's single start node
+		/// </summary>
 		INode Start { get; }
->>>>>>> ce9b6bc3
     }
 
     public interface IGraphExecutionEngine : IGraphEngine
@@ -560,11 +560,8 @@
         /// <param name="input">List of vector inputs</param>
         /// <returns>List of execution results</returns>
         IEnumerable<ExecutionResult> ExecuteSequential(float[][] input);
-<<<<<<< HEAD
 
         IGraphExecutionContext CreateExecutionContext();
-=======
->>>>>>> ce9b6bc3
     }
 
     /// <summary>
@@ -577,12 +574,8 @@
 	    /// </summary>
 	    /// <param name="executionContext">Graph execution context</param>
 	    /// <param name="batchCompleteCallback">Optional callback to be notifiied after each mini batch has completed</param>
-<<<<<<< HEAD
 	    /// <returns>Graph training error</returns>
 	    void Train(IGraphExecutionContext executionContext, Action<float>? batchCompleteCallback = null);
-=======
-        void Train(IGraphExecutionContext executionContext, Action<float>? batchCompleteCallback = null);
->>>>>>> ce9b6bc3
 
         /// <summary>
         /// Executes test data on the current graph
@@ -593,20 +586,11 @@
         /// <param name="values">Optional callback to get the (testError, trainingRate, isPercentage, isImprovedScore) data</param>
         /// <returns>True if the model performance has improved since the last test</returns>
         bool Test(
-<<<<<<< HEAD
             IDataSource testDataSource,
             uint batchSize = 128,
             Action<float>? batchCompleteCallback = null,
             Action<float, bool, bool>? values = null
         );
-=======
-	        IDataSource testDataSource, 
-	        IErrorMetric errorMetric, 
-	        uint batchSize = 128, 
-	        Action<float>? batchCompleteCallback = null, 
-	        Action<float, bool, bool>? values = null
-	    );
->>>>>>> ce9b6bc3
 
         /// <summary>
         /// Graph learning context
@@ -620,14 +604,6 @@
         /// <param name="graph">Model to load parameters from</param>
         void LoadParametersFrom(GraphFactory factory, ExecutionGraphModel graph);
 
-<<<<<<< HEAD
-=======
-        /// <summary>
-        /// Creates an execution engine
-        /// </summary>
-        /// <param name="model">Model to use (optional, otherwise the last trained model)</param>
-        /// <returns></returns>
->>>>>>> ce9b6bc3
         IGraphExecutionEngine CreateExecutionEngine(ExecutionGraphModel? model);
     }
 
