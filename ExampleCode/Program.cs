--- conflicted
+++ resolved
@@ -32,19 +32,11 @@
             context.Set("DataFileDirectory", new DirectoryInfo(@"c:\data"));
 
             //Xor(context);
-<<<<<<< HEAD
             //IrisClassification(context);
             //IrisClustering(context);
             //MarkovChains(context);
             //TextClustering(context);
             IntegerAddition(context);
-=======
-            IrisClassification(context);
-            //IrisClustering(context);
-            //MarkovChains(context);
-            //TextClustering(context);
-            //IntegerAddition(context);
->>>>>>> cd9a4cb5
             //ReberPrediction(context);
             //OneToMany(context, useCuda);
             //ManyToOne(context, useCuda);
